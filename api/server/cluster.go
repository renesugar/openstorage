--- conflicted
+++ resolved
@@ -5,154 +5,16 @@
 	"net/http"
 
 	"github.com/libopenstorage/openstorage/cluster"
-<<<<<<< HEAD
 	"github.com/libopenstorage/openstorage/config"
-=======
-)
-
-const (
-	clusterApiVersion = "v1"
-	name              = "Cluster API"
->>>>>>> 09249e8a
 )
 
 type clusterApi struct {
 	restBase
 }
 
-<<<<<<< HEAD
-func newClusterAPI(name string) restServer {
-	return &clusterApi{restBase{version: config.Version, name: name}}
-}
-
-func (c *clusterApi) Routes() []*Route {
-	return []*Route{
-		&Route{verb: "GET", path: clusterPath("/enumerate"), fn: c.enumerate},
-		&Route{verb: "GET", path: clusterPath("/inspect/{id}"), fn: c.inspect},
-		&Route{verb: "DELETE", path: clusterPath(""), fn: c.delete},
-		&Route{verb: "DELETE", path: clusterPath("/{id}"), fn: c.delete},
-		&Route{verb: "PUT", path: snapPath("shutdown"), fn: c.shutdown},
-		&Route{verb: "PUT", path: snapPath("shutdown/{id}"), fn: c.shutdown},
-	}
-=======
 type clusterResponse struct {
 	Status  string
 	Version string
-}
-
-func newClusterAPI() restServer {
-	return &clusterApi{restBase{version: clusterApiVersion, name: name}}
->>>>>>> 09249e8a
-}
-
-func (c *clusterApi) String() string {
-	return name
-}
-
-func (c *clusterApi) enumerate(w http.ResponseWriter, r *http.Request) {
-	method := "enumerate"
-	inst, err := cluster.Inst()
-	if err != nil {
-		c.sendError(name, method, w, err.Error(), http.StatusInternalServerError)
-		return
-	}
-	cluster, err := inst.Enumerate()
-	if err != nil {
-		c.sendError(name, method, w, err.Error(), http.StatusInternalServerError)
-		return
-	}
-	json.NewEncoder(w).Encode(cluster)
-}
-
-func (c *clusterApi) inspect(w http.ResponseWriter, r *http.Request) {
-	method := "inspect"
-<<<<<<< HEAD
-	c.sendNotImplemented(w, method)
-=======
-
-	c.sendError(name, method, w, "Not implemented.", http.StatusNotImplemented)
-}
-
-func (c *clusterApi) enableGossip(w http.ResponseWriter, r *http.Request) {
-	method := "enablegossip"
-
-	inst, err := cluster.Inst()
-	if err != nil {
-		c.sendError(name, method, w, err.Error(), http.StatusInternalServerError)
-		return
-	}
-
-	inst.EnableUpdates()
-
-	json.NewEncoder(w).Encode(&clusterResponse{
-		Status:  "OK",
-		Version: clusterApiVersion,
-	})
-}
-
-func (c *clusterApi) disableGossip(w http.ResponseWriter, r *http.Request) {
-	method := "disablegossip"
-
-	inst, err := cluster.Inst()
-	if err != nil {
-		c.sendError(name, method, w, err.Error(), http.StatusInternalServerError)
-		return
-	}
-
-	inst.DisableUpdates()
-
-	json.NewEncoder(w).Encode(&clusterResponse{
-		Status:  "OK",
-		Version: clusterApiVersion,
-	})
-}
-
-func (c *clusterApi) status(w http.ResponseWriter, r *http.Request) {
-	method := "status"
-
-	inst, err := cluster.Inst()
-	if err != nil {
-		c.sendError(name, method, w, err.Error(), http.StatusInternalServerError)
-		return
-	}
-
-	resp := inst.GetState()
-
-	json.NewEncoder(w).Encode(resp)
->>>>>>> 09249e8a
-}
-
-func (c *clusterApi) delete(w http.ResponseWriter, r *http.Request) {
-	method := "delete"
-<<<<<<< HEAD
-	c.sendNotImplemented(w, method)
-=======
-
-	c.sendError(name, method, w, "Not implemented.", http.StatusNotImplemented)
->>>>>>> 09249e8a
-}
-
-func (c *clusterApi) shutdown(w http.ResponseWriter, r *http.Request) {
-	method := "shutdown"
-	c.sendNotImplemented(w, method)
-}
-
-<<<<<<< HEAD
-func (c *clusterApi) sendNotImplemented(w http.ResponseWriter, method string) {
-	c.sendError(c.name, method, w, "Not implemented.", http.StatusNotImplemented)
-=======
-	c.sendError(name, method, w, "Not implemented.", http.StatusNotImplemented)
->>>>>>> 09249e8a
-}
-
-func clusterVersion(route string) string {
-	return "/" + config.Version + "/" + route
-}
-
-func clusterPath(route string) string {
-	return clusterVersion("cluster" + route)
-<<<<<<< HEAD
-=======
 }
 
 func (c *clusterApi) Routes() []*Route {
@@ -167,5 +29,101 @@
 		&Route{verb: "PUT", path: clusterPath("/shutdown"), fn: c.shutdown},
 		&Route{verb: "PUT", path: clusterPath("/shutdown/{id}"), fn: c.shutdown},
 	}
->>>>>>> 09249e8a
+}
+func newClusterAPI() restServer {
+	return &clusterApi{restBase{version: config.Version, name: "Cluster API"}}
+}
+
+func (c *clusterApi) String() string {
+	return c.name
+}
+
+func (c *clusterApi) enumerate(w http.ResponseWriter, r *http.Request) {
+	method := "enumerate"
+	inst, err := cluster.Inst()
+	if err != nil {
+		c.sendError(c.name, method, w, err.Error(), http.StatusInternalServerError)
+		return
+	}
+	cluster, err := inst.Enumerate()
+	if err != nil {
+		c.sendError(c.name, method, w, err.Error(), http.StatusInternalServerError)
+		return
+	}
+	json.NewEncoder(w).Encode(cluster)
+}
+
+func (c *clusterApi) inspect(w http.ResponseWriter, r *http.Request) {
+	method := "inspect"
+	c.sendNotImplemented(w, method)
+}
+
+func (c *clusterApi) enableGossip(w http.ResponseWriter, r *http.Request) {
+	method := "enablegossip"
+
+	inst, err := cluster.Inst()
+	if err != nil {
+		c.sendError(c.name, method, w, err.Error(), http.StatusInternalServerError)
+		return
+	}
+
+	inst.EnableUpdates()
+
+	json.NewEncoder(w).Encode(&clusterResponse{
+		Status:  "OK",
+		Version: config.Version,
+	})
+}
+
+func (c *clusterApi) disableGossip(w http.ResponseWriter, r *http.Request) {
+	method := "disablegossip"
+
+	inst, err := cluster.Inst()
+	if err != nil {
+		c.sendError(c.name, method, w, err.Error(), http.StatusInternalServerError)
+		return
+	}
+
+	inst.DisableUpdates()
+
+	json.NewEncoder(w).Encode(&clusterResponse{
+		Status:  "OK",
+		Version: config.Version,
+	})
+}
+
+func (c *clusterApi) status(w http.ResponseWriter, r *http.Request) {
+	method := "status"
+
+	inst, err := cluster.Inst()
+	if err != nil {
+		c.sendError(c.name, method, w, err.Error(), http.StatusInternalServerError)
+		return
+	}
+
+	resp := inst.GetState()
+
+	json.NewEncoder(w).Encode(resp)
+}
+
+func (c *clusterApi) delete(w http.ResponseWriter, r *http.Request) {
+	method := "delete"
+	c.sendNotImplemented(w, method)
+}
+
+func (c *clusterApi) shutdown(w http.ResponseWriter, r *http.Request) {
+	method := "shutdown"
+	c.sendNotImplemented(w, method)
+}
+
+func (c *clusterApi) sendNotImplemented(w http.ResponseWriter, method string) {
+	c.sendError(c.name, method, w, "Not implemented.", http.StatusNotImplemented)
+}
+
+func clusterVersion(route string) string {
+	return "/" + config.Version + "/" + route
+}
+
+func clusterPath(route string) string {
+	return clusterVersion("cluster" + route)
 }